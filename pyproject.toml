--- conflicted
+++ resolved
@@ -5,12 +5,9 @@
 readme = "README.md"
 requires-python = ">=3.10"
 dependencies = [
-<<<<<<< HEAD
     "scipy",
     "matplotlib",
-=======
     "json5",
->>>>>>> 4299d129
     "pycdr2",
     "eclipse-zenoh",
     "audiosegment",
